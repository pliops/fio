--- conflicted
+++ resolved
@@ -33,13 +33,8 @@
   # Ensure the binaries are present and executable
   for bin in "$@"; do
     if [ ! -x ${bin} ]; then
-<<<<<<< HEAD
       command -v ${bin} >/dev/null
-      [ $? -eq 0 ] || fatal "${bin} doesn't exists or is not executable"
-=======
-      which ${bin} >/dev/null
       [ $? -eq 0 ] || fatal "${bin} doesn't exist or is not executable"
->>>>>>> fc002f14
     fi
   done
 }
